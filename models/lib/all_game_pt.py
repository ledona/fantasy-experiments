"""
Predict results for multiple players/teams in a game in one shot. Input sample
is historic stats on the players and teams that will be playing in the game.
Target is a vector with target stats for game players/teams for the game
"""

import argparse
<<<<<<< HEAD
=======
import functools
>>>>>>> 490046bc
import json
import os
import shlex
from typing import Literal

<<<<<<< HEAD
from fantasy_py import JSONWithCommentsDecoder, log
=======
import pandas as pd
from fantasy_py import JSONWithCommentsDecoder, StatInfo, UnexpectedValueError, log
>>>>>>> 490046bc

from .train_test import ArchitectureType

_DEFAULT_ARCHITECTURE: ArchitectureType = "tpot"

_LOGGER = log.get_logger(__name__)
<<<<<<< HEAD


class _ModelDefinitionFile:
    """object that parses a model definition json file"""

    def __init__(self, filepath: str, model_name: str):
        with open(filepath, "r") as f_:
            self._def_dict = json.load(f_, cls=JSONWithCommentsDecoder)

        self.model_name = model_name
        """name of the model"""

    @property
    def xform_src_files(self) -> dict[Literal["team", "player"], list[str]]:
        """returns the src data files"""
        return self._def_dict["data_filenames"]
=======


class _ModelDefinitionFile:
    """object that parses a model definition json file"""

    def __init__(self, filepath: str, model_name: str):
        with open(filepath, "r") as f_:
            self._def_dict = json.load(f_, cls=JSONWithCommentsDecoder)

        self.model_name = model_name
        """name of the model"""

    @functools.lru_cache
    def get_xform_src_filepaths(self, dir_path):
        """returns the src data filepaths"""
        filepaths: list[str] = []
        expected_games: set[int] | None = None
        expected_seasons = set(self.training_seasons + [self.test_season])

        for filename in self._def_dict["datafiles"]:
            filepath = os.path.join(dir_path, filename)
            if not os.path.isfile(filepath):
                raise FileNotFoundError(
                    f"Input data file '{filename}' not found in data path '{dir_path}'"
                )
            filepaths.append(filepath)

            df = pd.read_parquet(filepath)
            if missing_seasons := len(expected_seasons - set(df.seasons.unique())) > 0:
                raise UnexpectedValueError(
                    f"The following required seasons are missing from  '{filename}': {missing_seasons} "
                )
            if expected_games is None:
                expected_games = set(df.game_id.unique())
            elif not set(df.game_id.unique()) == expected_games:
                raise UnexpectedValueError(
                    "the games in input file '{filename}' do not match other input file games!"
                )

        return filepaths

    @functools.cached_property
    def features(self) -> list[StatInfo]:
        """historic and game descriptive stats"""
        raise NotImplementedError()

    @functools.cached_property
    def targets(self) -> list[StatInfo]:
        """values to predict"""
        raise NotImplementedError()

    @functools.cached_property
    def training_seasons(self):
        if "training_seasons" not in self._def_dict:
            raise UnexpectedValueError("training seasons not found")
        train_seasons: list[int] = []
        for season in self._def_dict["training_seasons"]:
            if not isinstance(season, int):
                raise UnexpectedValueError("Error parsing training seasons")
            train_seasons.append(season)
        return train_seasons

    @functools.cached_property
    def test_season(self):
        season = self._def_dict["validation_season"]
        if not isinstance(season, int):
            raise UnexpectedValueError("Error parsing test/validation season")
        return season


def _create_dataset(
    dest_filepath: str,
    seasons: list[int],
    features: list[StatInfo],
    targets: list[StatInfo],
    data_filepaths: list[str],
):
    _LOGGER.info("Creating dataset at '%s' for seasons=%s", dest_filepath, seasons)

    raise NotImplementedError()
>>>>>>> 490046bc


def _data_func(args, model_def: _ModelDefinitionFile):
    if not os.path.isdir(args.dest_path):
        args.parser.error(f"Dest path '{args.dest_path}' is not a directory.")
<<<<<<< HEAD
    dest_filepath = os.path.join(args.dest_path, model_def.model_name + ".pq")
    if not os.path.isdir(args.input_data_dir):
        args.parser.error(f"Input data path '{args.input_data_dir}' does not exist")

    raise NotImplementedError("validate src files, this is a dict of lists of filepaths")
    src_filepaths = os.path.join(args.input_data_dir, model_def.xform_src_files)
    _LOGGER.info(
        "Generating training data for model='%s'. dest-file='%s', src-files=%s",
=======
    dest_filepath = os.path.join(args.dest_path, model_def.model_name)
    if not os.path.isdir(args.input_data_dir):
        args.parser.error(f"Input data path '{args.input_data_dir}' does not exist")

    src_filepaths = model_def.get_xform_src_filepaths(args.input_data_dir)

    _LOGGER.info(
        "Generating training data for model='%s'. dest-files='%s-[train|test].pq', src-files=%s",
>>>>>>> 490046bc
        model_def.model_name,
        dest_filepath,
        src_filepaths,
    )
<<<<<<< HEAD
    raise NotImplementedError()
=======
    _LOGGER.info("model '%s' targets=%s", model_def.model_name, model_def.targets)
    _LOGGER.info("model '%s' input-features=%s", model_def.model_name, model_def.features)

    _create_dataset(
        args.dest_filepath + "-train.pq",
        model_def.training_seasons,
        model_def.features,
        model_def.targets,
        src_filepaths,
    )
    _create_dataset(
        args.dest_filepath + "-train.pq",
        model_def.test_season,
        model_def.features,
        model_def.targets,
    )
>>>>>>> 490046bc


def _add_data_parser(sub_parsers):
    parser = sub_parsers.add_parser("data", help="Transform a data export to model training data")
    parser.set_defaults(func=_data_func, parser=parser)
    parser.add_argument(
        "input_data_dir",
        help="parent directory for input data that will be transformed to training data",
    )
    parser.add_argument(
        "dest_path",
        help="Path to write training dataset. If this ends with the extention '.pq' "
        "then write output to this filepath. Otherwise treat this as a folder and "
        "create a file here with the trainging data.",
    )


def _train_func(args, model_def: _ModelDefinitionFile):
    raise NotImplementedError()


def _add_train_parser(sub_parsers):
    parser = sub_parsers.add_parser("train", help="Train the model")
    parser.set_defaults(func=_train_func, parser=parser)
    parser.add_argument(
        "--arch",
        default=_DEFAULT_ARCHITECTURE,
        choices=ArchitectureType.__args__,
        help="model architecture",
    )


def main(cmd_line_str=None):
    log.set_default_log_level(only_fantasy=False)
    log.enable_progress()

    parser = argparse.ArgumentParser(
        description="Functions to export data and train models for game wide stats"
    )

    parser.add_argument("cfg_file", help="the configuration json file defining the model")
    parser.add_argument("model", help="name of the model in the configuration file")
    subparsers = parser.add_subparsers()
    _add_data_parser(subparsers)

    arg_strings = shlex.split(cmd_line_str) if cmd_line_str is not None else None
    args = parser.parse_args(arg_strings)
    if not hasattr(args, "func"):
        parser.print_help()
        parser.exit(1)

    model_def = _ModelDefinitionFile(args.cfg_file, args.model)
    args.func(args, model_def)


if __name__ == "__main__":
    main()<|MERGE_RESOLUTION|>--- conflicted
+++ resolved
@@ -5,45 +5,19 @@
 """
 
 import argparse
-<<<<<<< HEAD
-=======
 import functools
->>>>>>> 490046bc
 import json
 import os
 import shlex
-from typing import Literal
 
-<<<<<<< HEAD
-from fantasy_py import JSONWithCommentsDecoder, log
-=======
 import pandas as pd
 from fantasy_py import JSONWithCommentsDecoder, StatInfo, UnexpectedValueError, log
->>>>>>> 490046bc
 
 from .train_test import ArchitectureType
 
 _DEFAULT_ARCHITECTURE: ArchitectureType = "tpot"
 
 _LOGGER = log.get_logger(__name__)
-<<<<<<< HEAD
-
-
-class _ModelDefinitionFile:
-    """object that parses a model definition json file"""
-
-    def __init__(self, filepath: str, model_name: str):
-        with open(filepath, "r") as f_:
-            self._def_dict = json.load(f_, cls=JSONWithCommentsDecoder)
-
-        self.model_name = model_name
-        """name of the model"""
-
-    @property
-    def xform_src_files(self) -> dict[Literal["team", "player"], list[str]]:
-        """returns the src data files"""
-        return self._def_dict["data_filenames"]
-=======
 
 
 class _ModelDefinitionFile:
@@ -124,22 +98,11 @@
     _LOGGER.info("Creating dataset at '%s' for seasons=%s", dest_filepath, seasons)
 
     raise NotImplementedError()
->>>>>>> 490046bc
 
 
 def _data_func(args, model_def: _ModelDefinitionFile):
     if not os.path.isdir(args.dest_path):
         args.parser.error(f"Dest path '{args.dest_path}' is not a directory.")
-<<<<<<< HEAD
-    dest_filepath = os.path.join(args.dest_path, model_def.model_name + ".pq")
-    if not os.path.isdir(args.input_data_dir):
-        args.parser.error(f"Input data path '{args.input_data_dir}' does not exist")
-
-    raise NotImplementedError("validate src files, this is a dict of lists of filepaths")
-    src_filepaths = os.path.join(args.input_data_dir, model_def.xform_src_files)
-    _LOGGER.info(
-        "Generating training data for model='%s'. dest-file='%s', src-files=%s",
-=======
     dest_filepath = os.path.join(args.dest_path, model_def.model_name)
     if not os.path.isdir(args.input_data_dir):
         args.parser.error(f"Input data path '{args.input_data_dir}' does not exist")
@@ -148,14 +111,10 @@
 
     _LOGGER.info(
         "Generating training data for model='%s'. dest-files='%s-[train|test].pq', src-files=%s",
->>>>>>> 490046bc
         model_def.model_name,
         dest_filepath,
         src_filepaths,
     )
-<<<<<<< HEAD
-    raise NotImplementedError()
-=======
     _LOGGER.info("model '%s' targets=%s", model_def.model_name, model_def.targets)
     _LOGGER.info("model '%s' input-features=%s", model_def.model_name, model_def.features)
 
@@ -166,14 +125,6 @@
         model_def.targets,
         src_filepaths,
     )
-    _create_dataset(
-        args.dest_filepath + "-train.pq",
-        model_def.test_season,
-        model_def.features,
-        model_def.targets,
-    )
->>>>>>> 490046bc
-
 
 def _add_data_parser(sub_parsers):
     parser = sub_parsers.add_parser("data", help="Transform a data export to model training data")
